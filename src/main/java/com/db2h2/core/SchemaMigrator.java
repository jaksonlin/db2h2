--- conflicted
+++ resolved
@@ -12,12 +12,9 @@
 
 import java.sql.SQLException;
 import java.util.List;
-<<<<<<< HEAD
-import java.util.stream.Collectors;
-=======
 import java.util.HashMap;
 import java.util.Map;
->>>>>>> 8ac713c6
+import java.util.stream.Collectors;
 
 /**
  * Handles schema migration from source database to H2
